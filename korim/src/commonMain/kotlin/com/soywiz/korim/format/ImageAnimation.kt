package com.soywiz.korim.format

open class ImageAnimation(
    val frames: List<ImageFrame>,
    val direction: Direction,
    val name: String,
    val layers: List<ImageLayer> = frames.flatMap { it.layerData }.map { it.layer }.distinct().sortedBy { it.index }
) {
<<<<<<< HEAD
    enum class Direction { ONCE_FORWARD, ONCE_REVERSE, FORWARD, REVERSE, PING_PONG }}
=======
    enum class Direction { ONCE_FORWARD, ONCE_REVERSE, FORWARD, REVERSE, PING_PONG }
}
>>>>>>> f35eedb1
<|MERGE_RESOLUTION|>--- conflicted
+++ resolved
@@ -6,9 +6,5 @@
     val name: String,
     val layers: List<ImageLayer> = frames.flatMap { it.layerData }.map { it.layer }.distinct().sortedBy { it.index }
 ) {
-<<<<<<< HEAD
-    enum class Direction { ONCE_FORWARD, ONCE_REVERSE, FORWARD, REVERSE, PING_PONG }}
-=======
     enum class Direction { ONCE_FORWARD, ONCE_REVERSE, FORWARD, REVERSE, PING_PONG }
-}
->>>>>>> f35eedb1
+}