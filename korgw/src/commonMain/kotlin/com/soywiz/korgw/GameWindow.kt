--- conflicted
+++ resolved
@@ -174,20 +174,14 @@
     override fun toString(): String = "GameWindowCoroutineDispatcher"
 }
 
-<<<<<<< HEAD
-open class GameWindow : EventDispatcher.Mixin(), DialogInterfaceProvider, CoroutineContext.Element, AGWindow, Extra by Extra.Mixin() {
-    interface ICursor
-
-    override val dialogInterface: DialogInterface get() = DialogInterface.Unsupported
-=======
 interface GameWindowConfig {
     val quality: GameWindow.Quality
 }
 
-open class GameWindow : EventDispatcher.Mixin(), DialogInterface, CoroutineContext.Element, AGWindow, GameWindowConfig, Extra by Extra.Mixin() {
+open class GameWindow : EventDispatcher.Mixin(), DialogInterfaceProvider, CoroutineContext.Element, AGWindow, Extra by Extra.Mixin() {
     interface ICursor
 
->>>>>>> 6b4e573d
+    override val dialogInterface: DialogInterface get() = DialogInterface.Unsupported
 
     enum class Cursor : ICursor {
         DEFAULT, CROSSHAIR, TEXT, HAND, MOVE, WAIT,
