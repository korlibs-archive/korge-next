--- conflicted
+++ resolved
@@ -10,11 +10,7 @@
 class KmlGlException(message: String) : RuntimeException(message)
 
 @ThreadLocal
-<<<<<<< HEAD
-private val tempFBufferByte = FBuffer.allocUnaligned(4)
-=======
 private val tempFBufferByte = FBuffer(1)
->>>>>>> 67b30804
 @ThreadLocal
 private val tempFBuffer1 = FBuffer(4)
 @ThreadLocal
