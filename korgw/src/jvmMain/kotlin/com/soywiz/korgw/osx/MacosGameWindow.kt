--- conflicted
+++ resolved
@@ -45,9 +45,6 @@
 
 private fun ByteArray.toNSData(): Long = NSClass("NSData").alloc().msgSend("initWithBytes:length:", ByteBuffer.wrap(this), this.size)
 
-<<<<<<< HEAD
-internal val isOSXMainThread get() = OS.isMac && (NSClass("NSThread").msgSend("isMainThread") != 0L)
-=======
 class MacosGLContext(var contentView: Long, val window: Long, val quality: GameWindow.Quality) : BaseOpenglContext {
     companion object {
         const val NSOpenGLPFAMultisample = 59
@@ -120,7 +117,6 @@
 val NSThreadClass = NSClass("NSThread")
 
 internal val isOSXMainThread get() = OS.isMac && (NSThreadClass.msgSend("isMainThread") != 0L)
->>>>>>> 5a2d3eeb
 
 private val _initializeMacOnce = Once()
 fun initializeMacOnce() = _initializeMacOnce {
