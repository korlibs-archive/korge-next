--- conflicted
+++ resolved
@@ -58,13 +58,8 @@
             MotionEvent.ACTION_MOVE -> TouchEvent.Type.MOVE
             MotionEvent.ACTION_UP, MotionEvent.ACTION_POINTER_UP -> TouchEvent.Type.END
             else -> TouchEvent.Type.UNKNOWN
-<<<<<<< HEAD
         }
-
-        touches.handleEvent(gameWindow, gameWindow.coroutineContext!!, type, { currentTouchEvent ->
-=======
-        }) { currentTouchEvent ->
->>>>>>> ee1b313d
+        touches.handleEvent(gameWindow, gameWindow.coroutineContext!!, type) { currentTouchEvent ->
             for (n in 0 until ev.pointerCount) {
                 ev.getPointerCoords(n, coords)
                 val id = ev.getPointerId(n)
