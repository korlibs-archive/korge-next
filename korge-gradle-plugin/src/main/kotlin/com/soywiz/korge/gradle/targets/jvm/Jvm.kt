package com.soywiz.korge.gradle.targets.jvm

import com.soywiz.korge.gradle.*
import com.soywiz.korge.gradle.targets.*
import com.soywiz.korge.gradle.util.*
import org.gradle.api.*
import org.gradle.api.file.*
import org.gradle.api.tasks.*
import org.gradle.api.tasks.bundling.*
import org.gradle.api.tasks.testing.*
import org.gradle.jvm.tasks.Jar
import org.jetbrains.kotlin.gradle.plugin.mpp.*
import proguard.*
import proguard.gradle.*

fun Project.configureJvm() {
    if (gkotlin.targets.findByName("jvm") != null) return

    val jvmPreset = (gkotlin.presets.getAt("jvm") as KotlinJvmTargetPreset)
	val jvmTarget = jvmPreset.createTarget("jvm")
	gkotlin.targets.add(jvmTarget)
	//jvmTarget.attributes.attribute(KotlinPlatformType.attribute, KotlinPlatformType.jvm)

    project.korge.addDependency("jvmMainImplementation", "net.java.dev.jna:jna:$jnaVersion")
    project.korge.addDependency("jvmMainImplementation", "net.java.dev.jna:jna-platform:$jnaVersion")
	project.korge.addDependency("jvmMainImplementation", "org.jetbrains.kotlin:kotlin-stdlib-jdk8")
	project.korge.addDependency("jvmTestImplementation", "org.jetbrains.kotlin:kotlin-test")
	project.korge.addDependency("jvmTestImplementation", "org.jetbrains.kotlin:kotlin-test-junit")

	project.tasks.withType(org.jetbrains.kotlin.gradle.tasks.KotlinCompile::class.java).all {
        it.kotlinOptions {
            this.jvmTarget = korge.jvmTarget
        }
    }

	project.addTask<KorgeJavaExec>("runJvm", group = GROUP_KORGE) { task ->
		group = GROUP_KORGE_RUN
		dependsOn("jvmMainClasses")
		project.afterEvaluate {
			val beforeJava9 = System.getProperty("java.version").startsWith("1.")
<<<<<<< HEAD
		    if (!beforeJava9) {
                task.jvmArgs(project.korge.addOpens)
            }
=======
		    if (!beforeJava9) task.jvmArgs(project.korge.javaAddOpens)
>>>>>>> 722331c2
			task.main = korge.realJvmMainClassName
		}
	}

	project.afterEvaluate {
		for (entry in korge.extraEntryPoints) {
			project.addTask<KorgeJavaExec>("runJvm${entry.name.capitalize()}", group = GROUP_KORGE) { task ->
				group = GROUP_KORGE_RUN
				dependsOn("jvmMainClasses")
				task.main = entry.jvmMainClassName
			}
		}
	}

	for (jvmJar in project.getTasksByName("jvmJar", true)) {
		val jvmJar = (jvmJar as Jar)
		jvmJar.apply {
			entryCompression = ZipEntryCompression.STORED
		}
	}

	addProguard()
	configureJvmTest()
}

private val Project.jvmCompilation get() = kotlin.targets.getByName("jvm").compilations as NamedDomainObjectSet<*>
private val Project.mainJvmCompilation get() = jvmCompilation.getByName("main") as org.jetbrains.kotlin.gradle.plugin.mpp.KotlinJvmCompilation

open class KorgeJavaExec : JavaExec() {
    private val mainJvmCompilation by lazy { project.mainJvmCompilation }

    private val korgeClassPathGet: FileCollection get() = listOf(
        mainJvmCompilation.runtimeDependencyFiles,
        mainJvmCompilation.compileDependencyFiles,
        mainJvmCompilation.output.allOutputs,
        mainJvmCompilation.output.classesDirs,
        project.files().from(project.getCompilationKorgeProcessedResourcesFolder(mainJvmCompilation))
    ).reduceRight { l, r -> l + r }

    @get:InputFiles
    val korgeClassPath by lazy {
        korgeClassPathGet
    }

    override fun exec() {
        val firstThread = firstThread
            ?: (
                System.getenv("KORGE_START_ON_FIRST_THREAD") == "true" ||
                    System.getenv("KORGW_JVM_ENGINE") == "sdl" ||
                    project.findProperty("korgw.jvm.engine") == "sdl"
                )

        if (firstThread && isMacos) {
            jvmArgs("-XstartOnFirstThread")
            //println("Executed jvmArgs(\"-XstartOnFirstThread\")")
        } else {
            //println("firstThread=$firstThread, isMacos=$isMacos")
        }
        classpath = korgeClassPath
        for (classPath in korgeClassPath.toList()) {
            project.logger.info("- $classPath")
        }
        super.exec()
    }

    @get:Input
    @Optional
    var firstThread: Boolean? = null

    init {
        systemProperties = (System.getProperties().toMutableMap() as MutableMap<String, Any>) - "java.awt.headless"
        defaultCharacterEncoding = Charsets.UTF_8.toString()
        // https://github.com/korlibs/korge-plugins/issues/25
    }
}

private fun Project.configureJvmTest() {
	val jvmTest = (tasks.findByName("jvmTest") as Test)
    jvmTest.classpath += project.files().from(project.getCompilationKorgeProcessedResourcesFolder(mainJvmCompilation))
	jvmTest.jvmArgs = (jvmTest.jvmArgs ?: listOf()) + listOf("-Djava.awt.headless=true")
}

open class PatchedProGuardTask : ProGuardTask() {
    @Internal override fun getadaptresourcefilenames(): Any = super.getadaptresourcefilenames()
    @Internal override fun getadaptresourcefilecontents(): Any = super.getadaptresourcefilecontents()
    @Internal override fun getallowaccessmodification(): Any = super.getallowaccessmodification()
    @Internal override fun getaddconfigurationdebugging(): Any = super.getaddconfigurationdebugging()
    @Internal override fun getadaptclassstrings(): Any = super.getadaptclassstrings()
    @Internal override fun getdontoptimize(): Any = super.getdontoptimize()
    @Internal override fun getdontobfuscate(): Any = super.getdontobfuscate()
    @Internal override fun getdontwarn(): Any = super.getdontwarn()
    @Internal override fun getdontnote(): Any = super.getdontnote()
    @Internal override fun getConfigurationFiles(): MutableList<Any?> = super.getConfigurationFiles()
    @Internal override fun getandroid(): Any = super.getandroid()
    @Internal override fun getdontusemixedcaseclassnames(): Any = super.getdontusemixedcaseclassnames()
    @Internal override fun getdontskipnonpubliclibraryclassmembers(): Any = super.getdontskipnonpubliclibraryclassmembers()
    @Internal override fun getdontshrink(): Any = super.getdontshrink()
    @Internal override fun getdontpreverify(): Any = super.getdontpreverify()
    @Internal override fun getInJarCounts(): MutableList<Any?> = super.getInJarCounts()
    @Internal override fun getignorewarnings(): Any = super.getignorewarnings()
    @Internal override fun getflattenpackagehierarchy(): Any = super.getflattenpackagehierarchy()
    @Internal override fun getdump(): Any = super.getdump()
    @Internal override fun getkeepdirectories(): Any = super.getkeepdirectories()
    @Internal override fun getkeepattributes(): Any = super.getkeepattributes()
    @Internal override fun getInJarFiles(): MutableList<Any?> = super.getInJarFiles()
    @Internal override fun getInJarFilters(): MutableList<Any?> = super.getInJarFilters()
    @Internal override fun getforceprocessing(): Any = super.getforceprocessing()
    @Internal override fun getmergeinterfacesaggressively(): Any = super.getmergeinterfacesaggressively()
    @Internal override fun getLibraryJarFilters(): MutableList<Any?> = super.getLibraryJarFilters()
    @Internal override fun getLibraryJarFiles(): MutableList<Any?> = super.getLibraryJarFiles()
    @Internal override fun getskipnonpubliclibraryclasses(): Any = super.getskipnonpubliclibraryclasses()
    @Internal override fun getprintseeds(): Any = super.getprintseeds()
    @Internal override fun getprintusage(): Any = super.getprintusage()
    @Internal override fun getprintmapping(): Any = super.getprintmapping()
    @Internal override fun getoverloadaggressively(): Any = super.getoverloadaggressively()
    @Internal override fun getuseuniqueclassmembernames(): Any = super.getuseuniqueclassmembernames()
    @Internal override fun getkeeppackagenames(): Any = super.getkeeppackagenames()
    @Internal override fun getrepackageclasses(): Any = super.getrepackageclasses()
    @Internal override fun getkeepparameternames(): Any = super.getkeepparameternames()
    @Internal override fun getrenamesourcefileattribute(): Any = super.getrenamesourcefileattribute()
    @Internal override fun getmicroedition(): Any = super.getmicroedition()
    @Internal override fun getverbose(): Any = super.getverbose()
    @Internal override fun getprintconfiguration(): Any = super.getprintconfiguration()
    @Internal override fun getOutJarFiles(): MutableList<Any?> = super.getOutJarFiles()
    @Internal override fun getOutJarFilters(): MutableList<Any?> = super.getOutJarFilters()
}

private fun Project.addProguard() {
	// packageJvmFatJar
	val packageJvmFatJar = project.addTask<org.gradle.jvm.tasks.Jar>("packageJvmFatJar", group = GROUP_KORGE) { task ->
		task.baseName = "${project.name}-all"
		task.group = GROUP_KORGE_PACKAGE
		task.exclude(
			"com/sun/jna/aix-ppc/**",
			"com/sun/jna/aix-ppc64/**",
			"com/sun/jna/freebsd-x86/**",
			"com/sun/jna/freebsd-x86-64/**",
			"com/sun/jna/linux-ppc/**",
			"com/sun/jna/linux-ppc64le/**",
			"com/sun/jna/linux-s390x/**",
			"com/sun/jna/linux-mips64el/**",
			"com/sun/jna/openbsd-x86/**",
			"com/sun/jna/openbsd-x86-64/**",
			"com/sun/jna/sunos-sparc/**",
			"com/sun/jna/sunos-sparcv9/**",
			"com/sun/jna/sunos-x86/**",
			"com/sun/jna/sunos-x86-64/**",
			"natives/macosx64/**",
            "META-INF/*.kotlin_module",
		)
        task.duplicatesStrategy = DuplicatesStrategy.EXCLUDE
        task.doFirst {
            task.from(project.files().from(project.getCompilationKorgeProcessedResourcesFolder(mainJvmCompilation)))
        }
		project.afterEvaluate {
			task.manifest { manifest ->
				manifest.attributes(
					mapOf(
						"Implementation-Title" to korge.realJvmMainClassName,
						"Implementation-Version" to project.version.toString(),
						"Main-Class" to korge.realJvmMainClassName
					)
				)
			}
			//it.from()
			//fileTree()
			task.from(GroovyClosure(project) {
				(project.gkotlin.targets["jvm"]["compilations"]["main"]["runtimeDependencyFiles"] as FileCollection).map { if (it.isDirectory) it else project.zipTree(it) as Any }
				//listOf<File>()
			})
			task.with(project.getTasksByName("jvmJar", true).first() as CopySpec)
		}
	}

	val runJvm = tasks.getByName("runJvm") as JavaExec

	project.addTask<PatchedProGuardTask>("packageJvmFatJarProguard", group = GROUP_KORGE, dependsOn = listOf(
		packageJvmFatJar
	)
	) { task ->
		task.group = GROUP_KORGE_PACKAGE
		project.afterEvaluate {
			task.libraryjars("${System.getProperty("java.home")}/lib/rt.jar")
			// Support newer java versions that doesn't have rt.jar
			task.libraryjars(project.fileTree("${System.getProperty("java.home")}/jmods/") {
				it.include("**/java.*.jmod")
			})
			//println(packageJvmFatJar.outputs.files.toList())
			task.injars(packageJvmFatJar.outputs.files.toList())
			task.outjars(buildDir["/libs/${project.name}-all-proguard.jar"])
			task.dontwarn()
			task.ignorewarnings()
			if (!project.korge.proguardObfuscate) {
				task.dontobfuscate()
			}
			task.assumenosideeffects("""
                class kotlin.jvm.internal.Intrinsics {
                    static void checkParameterIsNotNull(java.lang.Object, java.lang.String);
                }
            """.trimIndent())

			task.keepnames("class com.sun.jna.** { *; }")
			task.keepnames("class * extends com.sun.jna.** { *; }")
			//task.keepnames("class org.jcodec.** { *; }")
			task.keepattributes()
			task.keep("class * implements com.sun.jna.** { *; }")
			task.keep("class com.sun.jna.** { *; }")
			task.keep("class ${project.korge.realJvmMainClassName} { *; }")
			task.keep("class org.jcodec.** { *; }")

			if (runJvm.main?.isNotBlank() == true) {
				task.keep("""public class ${runJvm.main} { public static void main(java.lang.String[]); }""")
			}
		}

	}
}<|MERGE_RESOLUTION|>--- conflicted
+++ resolved
@@ -38,13 +38,7 @@
 		dependsOn("jvmMainClasses")
 		project.afterEvaluate {
 			val beforeJava9 = System.getProperty("java.version").startsWith("1.")
-<<<<<<< HEAD
-		    if (!beforeJava9) {
-                task.jvmArgs(project.korge.addOpens)
-            }
-=======
 		    if (!beforeJava9) task.jvmArgs(project.korge.javaAddOpens)
->>>>>>> 722331c2
 			task.main = korge.realJvmMainClassName
 		}
 	}
