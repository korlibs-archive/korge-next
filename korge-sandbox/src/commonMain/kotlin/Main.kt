import com.soywiz.korge.Korge
import com.soywiz.korge.scene.Scene
import com.soywiz.korge.scene.sceneContainer
import com.soywiz.korge.ui.uiComboBox
import com.soywiz.korge.view.Stage
import com.soywiz.korge.view.xy
import com.soywiz.korim.color.Colors
import com.soywiz.korim.color.mix
import com.soywiz.korio.async.launchImmediately
import com.soywiz.korio.lang.portableSimpleName
import samples.*

suspend fun main() = Korge(
    bgcolor = Colors.DARKCYAN.mix(Colors.BLACK, 0.8),
    clipBorders = false,
    //scaleMode = ScaleMode.EXACT,
    //debug = true,
    multithreaded = true,
    //debugAg = true,
) {
<<<<<<< HEAD
    mainCircleColor()
    //mainFilterSwitch()
    //mainVectorFill()
    //mainEasing()
    //mainTweenPoint()
    //mainBezier()
    //mainGpuVectorRendering()
    //mainClipping()
    //mainTextureIssue()
    //mainTilemapTest()
    //mainTransition()
    //mainClipping()
    //mainGifAnimation()
    //mainDraggable()
    //mainSkybox()
    //mainHaptic()
    //mainMasks()
    //mainColorPicker()
    //mainSvgAnimation()
    //mainFiltersRenderToBitmap()
    //mainBlur()
    //mainCustomSolidRectShader()
    //mainMipmaps()
    //mainColorTransformFilter()
    //mainExifTest()
    //mainFilterScale()
    //mainVectorRendering()
    //mainRenderText()
    //mainTextMetrics()
    //mainBitmapTexId()
    //mainFiltersSample()
    //mainKorviSample()
    //mainUIImageTester()

    /*
    val atlas = MutableAtlasUnit(4096)
    image(resourcesVfs["Portrait_3.jpg"].readBitmapSlice(atlas = atlas)).scale(0.2)
    image(resourcesVfs["Portrait_3.jpg"].readBitmapSliceWithOrientation(atlas = atlas)).scale(0.2).xy(300, 0)
    image(atlas.bitmap).scale(0.2).xy(600, 0)
    */


    //rotatedTexture()
    //mainUITreeView()
    //mainUIImageTester()
    //mainEditor()
    //mainTrimmedAtlas()
    //mainRotateCircle()
    //mainImageTrace()
    mainEmoji()
    //mainUITreeView()
    //Bunnymark().apply { bunnymarkMain() }
    //bezierSample()
    //particlesMain()
    //terminalEmulatorMain()
    //mainBVH()
    //mainCircles()
    //mainVampire()
    //mainCompression()
    //println("HELLO WORLD!")
    //withContext(Dispatchers.Unconfined) {
}

//suspend fun main() {
//    for (n in 0 until 1000) {
//        val sw = Stopwatch().start()
//        val atlas = MutableAtlasUnit(1024, 1024)
//        atlas.add(Bitmap32(64, 64))
//        //val ase = resourcesVfs["vampire.ase"].readImageData(ASE, atlas = atlas)
//        //val slices = resourcesVfs["slice-example.ase"].readImageDataContainer(ASE, atlas = atlas)
//        //resourcesVfs["korim.png"].readBitmapSlice().split(32, 32).toAtlas(atlas = atlas)
//        //val korim = resourcesVfs["korim.png"].readBitmapSlice(atlas = atlas)
//        val aseAll = resourcesVfs["characters.ase"].readImageDataContainer(ASE, atlas = atlas)
//        val slices = resourcesVfs["slice-example.ase"].readImageDataContainer(ASE, atlas = atlas)
//        val vampireSprite = aseAll["vampire"]
//        val vampSprite = aseAll["vamp"]
//        val tiledMap = resourcesVfs["Tilemap/untitled.tmx"].readTiledMap(atlas = atlas)
//        //val ase = aseAll["vamp"]
//        //for (n in 0 until 10000) {
//        //    resourcesVfs["vampire.ase"].readImageData(ASE, atlas = atlas)
//        //    resourcesVfs["slice-example.ase"].readImageDataContainer(ASE, atlas = atlas)
//        //}
//        println(sw.elapsed)
//    }
//}

suspend fun Stage.mainCircleColor() {
    colorMul = Colors.RED.withAd(0.9)
    circle(100.0)
}

suspend fun Stage.rotatedTexture() {
    //val tex = resourcesVfs["korim.png"].readBitmapSlice().rotateRight()
    //val tex = resourcesVfs["korim.png"].readBitmapSlice().flipY()
    //val tex = resourcesVfs["korim.png"].readBitmapSlice().transformed(Matrix().scale(.5f, .5f)).sliceWithSize(0, 0, 10, 10)
    //val tex = resourcesVfs["korim.png"].readBitmapSlice().transformed(Matrix().scale(.5f, .5f))
    val tex = resourcesVfs["korim.png"].readBitmapSlice().transformed(Matrix().skew(30.degrees, 0.degrees)).flippedX().rotatedRight()
    println("tex=$tex")
    println("size=${tex.width},${tex.height}")
    image(tex)
}

suspend fun Stage.mainTrimmedAtlas() {
    val bmp = BitmapSlice(
        Bitmap32(64, 64) { x, y -> Colors.PURPLE },
        RectangleInt(0, 0, 64, 64),
        null,
        RectangleInt(64, 64, 196, 196)
=======
    demoSelector(
        Demo(::MainGpuVectorRendering),
        listOf(
            Demo(::MainMutableAtlasTest),
            Demo(::TerminalEmulatorMain),
            Demo(::ParticlesMain),
            Demo(::BezierSample),
            Demo(::MainEditor),
            Demo(::Bunnymark),
            Demo(::MainKorviSample),
            Demo(::MainFiltersSample),
            Demo(::MainTextMetrics),
            Demo(::MainRenderText),
            Demo(::MainVectorRendering),
            Demo(::MainFilterScale),
            Demo(::MainExifTest),
            Demo(::MainColorTransformFilter),
            Demo(::MainMipmaps),
            Demo(::MainCustomSolidRectShader),
            Demo(::MainBlur),
            Demo(::MainFiltersRenderToBitmap),
            Demo(::MainColorPicker),
            Demo(::MainMasks),
            Demo(::MainHaptic),
            Demo(::MainSkybox),
            Demo(::MainDraggable),
            Demo(::MainGifAnimation),
            Demo(::MainTransition),
            Demo(::MainTilemapTest),
            Demo(::MainTextureIssue),
            Demo(::MainClipping),
            Demo(::MainTweenPoint),
            Demo(::MainEasing),
            Demo(::MainVectorFill),
            Demo(::MainFilterSwitch),
            Demo(::MainSvgAnimation),
            Demo(::MainArc),
            Demo(::MainStrokesExperiment),
            Demo(::MainStrokesExperiment2),
            Demo(::MainStrokesExperiment3),
            Demo(::MainZIndex),
            Demo(::MainDpi),
            Demo(::MainBezier),
            Demo(::MainUITreeView),
            Demo(::MainUIImageTester),
            Demo(::MainVampire),
            Demo(::MainCircles),
            Demo(::MainEmoji),
            Demo(::MainBVH),
            Demo(::MainImageTrace),
            Demo(::MainRotateCircle),
            Demo(::MainTrimmedAtlas),
            Demo(::MainRotatedTexture),
            Demo(::MainCircleColor),
            Demo(::MainGpuVectorRendering),
            Demo(::MainGpuVectorRendering2),
            Demo(::MainGpuVectorRendering3),
        )
>>>>>>> 9d93167d
    )
}

class Demo(val sceneBuilder: () -> Scene, val name: String = sceneBuilder()::class.portableSimpleName.removePrefix("Main")) {
    override fun toString(): String = name
}

suspend fun Stage.demoSelector(default: Demo, all: List<Demo>) {
    val container = sceneContainer(width = width, height = height - 32.0) { }.xy(0, 32)

    suspend fun setDemo(demo: Demo?) {
        //container.removeChildren()
        if (demo != null) {
            container.changeTo({ injector ->
                demo.sceneBuilder().also { it.init(injector) }
            })
        }
    }

    uiComboBox(width = 300.0, items = listOf(default) + all) {
        this.onSelectionUpdate.add {
            println(it)
            launchImmediately { setDemo(it.selectedItem!!) }
        }
    }
    setDemo(default)
}<|MERGE_RESOLUTION|>--- conflicted
+++ resolved
@@ -18,116 +18,6 @@
     multithreaded = true,
     //debugAg = true,
 ) {
-<<<<<<< HEAD
-    mainCircleColor()
-    //mainFilterSwitch()
-    //mainVectorFill()
-    //mainEasing()
-    //mainTweenPoint()
-    //mainBezier()
-    //mainGpuVectorRendering()
-    //mainClipping()
-    //mainTextureIssue()
-    //mainTilemapTest()
-    //mainTransition()
-    //mainClipping()
-    //mainGifAnimation()
-    //mainDraggable()
-    //mainSkybox()
-    //mainHaptic()
-    //mainMasks()
-    //mainColorPicker()
-    //mainSvgAnimation()
-    //mainFiltersRenderToBitmap()
-    //mainBlur()
-    //mainCustomSolidRectShader()
-    //mainMipmaps()
-    //mainColorTransformFilter()
-    //mainExifTest()
-    //mainFilterScale()
-    //mainVectorRendering()
-    //mainRenderText()
-    //mainTextMetrics()
-    //mainBitmapTexId()
-    //mainFiltersSample()
-    //mainKorviSample()
-    //mainUIImageTester()
-
-    /*
-    val atlas = MutableAtlasUnit(4096)
-    image(resourcesVfs["Portrait_3.jpg"].readBitmapSlice(atlas = atlas)).scale(0.2)
-    image(resourcesVfs["Portrait_3.jpg"].readBitmapSliceWithOrientation(atlas = atlas)).scale(0.2).xy(300, 0)
-    image(atlas.bitmap).scale(0.2).xy(600, 0)
-    */
-
-
-    //rotatedTexture()
-    //mainUITreeView()
-    //mainUIImageTester()
-    //mainEditor()
-    //mainTrimmedAtlas()
-    //mainRotateCircle()
-    //mainImageTrace()
-    mainEmoji()
-    //mainUITreeView()
-    //Bunnymark().apply { bunnymarkMain() }
-    //bezierSample()
-    //particlesMain()
-    //terminalEmulatorMain()
-    //mainBVH()
-    //mainCircles()
-    //mainVampire()
-    //mainCompression()
-    //println("HELLO WORLD!")
-    //withContext(Dispatchers.Unconfined) {
-}
-
-//suspend fun main() {
-//    for (n in 0 until 1000) {
-//        val sw = Stopwatch().start()
-//        val atlas = MutableAtlasUnit(1024, 1024)
-//        atlas.add(Bitmap32(64, 64))
-//        //val ase = resourcesVfs["vampire.ase"].readImageData(ASE, atlas = atlas)
-//        //val slices = resourcesVfs["slice-example.ase"].readImageDataContainer(ASE, atlas = atlas)
-//        //resourcesVfs["korim.png"].readBitmapSlice().split(32, 32).toAtlas(atlas = atlas)
-//        //val korim = resourcesVfs["korim.png"].readBitmapSlice(atlas = atlas)
-//        val aseAll = resourcesVfs["characters.ase"].readImageDataContainer(ASE, atlas = atlas)
-//        val slices = resourcesVfs["slice-example.ase"].readImageDataContainer(ASE, atlas = atlas)
-//        val vampireSprite = aseAll["vampire"]
-//        val vampSprite = aseAll["vamp"]
-//        val tiledMap = resourcesVfs["Tilemap/untitled.tmx"].readTiledMap(atlas = atlas)
-//        //val ase = aseAll["vamp"]
-//        //for (n in 0 until 10000) {
-//        //    resourcesVfs["vampire.ase"].readImageData(ASE, atlas = atlas)
-//        //    resourcesVfs["slice-example.ase"].readImageDataContainer(ASE, atlas = atlas)
-//        //}
-//        println(sw.elapsed)
-//    }
-//}
-
-suspend fun Stage.mainCircleColor() {
-    colorMul = Colors.RED.withAd(0.9)
-    circle(100.0)
-}
-
-suspend fun Stage.rotatedTexture() {
-    //val tex = resourcesVfs["korim.png"].readBitmapSlice().rotateRight()
-    //val tex = resourcesVfs["korim.png"].readBitmapSlice().flipY()
-    //val tex = resourcesVfs["korim.png"].readBitmapSlice().transformed(Matrix().scale(.5f, .5f)).sliceWithSize(0, 0, 10, 10)
-    //val tex = resourcesVfs["korim.png"].readBitmapSlice().transformed(Matrix().scale(.5f, .5f))
-    val tex = resourcesVfs["korim.png"].readBitmapSlice().transformed(Matrix().skew(30.degrees, 0.degrees)).flippedX().rotatedRight()
-    println("tex=$tex")
-    println("size=${tex.width},${tex.height}")
-    image(tex)
-}
-
-suspend fun Stage.mainTrimmedAtlas() {
-    val bmp = BitmapSlice(
-        Bitmap32(64, 64) { x, y -> Colors.PURPLE },
-        RectangleInt(0, 0, 64, 64),
-        null,
-        RectangleInt(64, 64, 196, 196)
-=======
     demoSelector(
         Demo(::MainGpuVectorRendering),
         listOf(
@@ -186,7 +76,6 @@
             Demo(::MainGpuVectorRendering2),
             Demo(::MainGpuVectorRendering3),
         )
->>>>>>> 9d93167d
     )
 }
 
