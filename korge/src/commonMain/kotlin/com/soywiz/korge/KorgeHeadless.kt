--- conflicted
+++ resolved
@@ -39,18 +39,12 @@
         args: Array<String> = arrayOf(),
         timeProvider: HRTimeProvider = HRTimeProvider,
         injector: AsyncInjector = AsyncInjector(),
-<<<<<<< HEAD
         blocking:Boolean = true,
-        entry: suspend Stage.() -> Unit
-    ) = Korge(
-        title, width, height, virtualWidth, virtualHeight, icon, iconPath, iconDrawable, imageFormats, quality,
-        targetFps, scaleAnchor, scaleMode, clipBorders, bgcolor, debug, fullscreen, args, HeadlessGameWindow(), timeProvider, injector, blocking, entry
-=======
         debugAg: Boolean = false,
         entry: suspend Stage.() -> Unit
     ) = Korge(
         title, width, height, virtualWidth, virtualHeight, icon, iconPath, iconDrawable, imageFormats, quality,
-        targetFps, scaleAnchor, scaleMode, clipBorders, bgcolor, debug, fullscreen, args, HeadlessGameWindow(), timeProvider, injector, debugAg = debugAg, entry = entry
->>>>>>> 37a7a7a0
+        targetFps, scaleAnchor, scaleMode, clipBorders, bgcolor, debug, fullscreen, args, HeadlessGameWindow(), timeProvider, injector,
+        blocking=blocking,debugAg = debugAg, entry = entry
     )
 }