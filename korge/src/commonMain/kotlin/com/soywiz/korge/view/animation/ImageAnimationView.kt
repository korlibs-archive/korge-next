--- conflicted
+++ resolved
@@ -90,17 +90,10 @@
 
     private fun setFirstFrame() {
         if (computedDirection == ImageAnimation.Direction.REVERSE || computedDirection == ImageAnimation.Direction.ONCE_REVERSE) {
-<<<<<<< HEAD
-                setFrame(nframes - 1)
-            } else {
-                setFrame(0)
-            }
-=======
             setFrame(nframes - 1)
         } else {
             setFrame(0)
         }
->>>>>>> f35eedb1
     }
 
     private fun didSetAnimation() {
