--- conflicted
+++ resolved
@@ -100,13 +100,8 @@
 //                simulator.emitterPos.setTo(x, y)
 //            }
             if (dt > 0.milliseconds) {
-<<<<<<< HEAD
-                val gx = globalX / (stage?.scaleX ?: 1.0)
-                val gy = globalY / (stage?.scaleY ?: 1.0)
-=======
                 val gx = globalX / stage!!.scaleX
                 val gy = globalY / stage!!.scaleY
->>>>>>> 035ba91f
 
                 val dx = if (this.localCoords) 0.0 else lastPosition.x - gx
                 val dy = if (this.localCoords) 0.0 else lastPosition.y - gy
