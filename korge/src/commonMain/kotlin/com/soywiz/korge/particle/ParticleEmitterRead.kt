package com.soywiz.korge.particle

import com.soywiz.kds.iterators.*
import com.soywiz.korag.*
import com.soywiz.korim.bitmap.*
import com.soywiz.korim.color.*
import com.soywiz.korim.format.*
import com.soywiz.korio.file.*
import com.soywiz.korio.lang.*
import com.soywiz.korio.serialization.xml.*
import com.soywiz.korma.geom.*
import com.soywiz.korma.geom.vector.*

suspend fun VfsFile.readParticleEmitter(): ParticleEmitter {
    val file = this
    val emitter = ParticleEmitter()
    val particleXml = file.readXml()

    //var blendFuncSource = AG.BlendFactor.ONE
    //var blendFuncDestination = AG.BlendFactor.ONE

    particleXml.allChildrenNoComments.fastForEach { item ->
        fun point() = Point(item.double("x"), item.double("y"))
        fun scalar() = item.double("value")
        fun blendFactor() = ParticleEmitter.blendFactorMap[scalar().toInt()] ?: AG.BlendFactor.ONE
        fun type() = ParticleEmitter.typeMap[scalar().toInt()] ?: ParticleEmitter.Type.GRAVITY

        fun angle() = item.double("value").degrees
        fun color(): RGBAf = RGBAf(item.double("red"), item.double("green"), item.double("blue"), item.double("alpha"))

        when (item.name.toLowerCase()) {
            "texture" -> emitter.textureName = item.str("name")
            "sourceposition" -> emitter.sourcePosition = point()
            "sourcepositionvariance" -> emitter.sourcePositionVariance = point()
            "speed" -> emitter.speed = scalar()
            "speedvariance" -> emitter.speedVariance = scalar()
            "particlelifespan" -> emitter.lifeSpan = scalar()
            "particlelifespanvariance" -> emitter.lifespanVariance = scalar()
            "angle" -> emitter.angle = angle()
            "anglevariance" -> emitter.angleVariance = angle()
            "gravity" -> emitter.gravity = point()
            "radialacceleration" -> emitter.radialAcceleration = scalar()
            "tangentialacceleration" -> emitter.tangentialAcceleration = scalar()
            "radialaccelvariance" -> emitter.radialAccelVariance = scalar()
            "tangentialaccelvariance" -> emitter.tangentialAccelVariance = scalar()
            "startcolor" -> emitter.startColor = color()
            "startcolorvariance" -> emitter.startColorVariance = color()
            "finishcolor" -> emitter.endColor = color()
            "finishcolorvariance" -> emitter.endColorVariance = color()
            "maxparticles" -> emitter.maxParticles = scalar().toInt()
            "startparticlesize" -> emitter.startSize = scalar()
            "startparticlesizevariance" -> emitter.startSizeVariance = scalar()
            "finishparticlesize" -> emitter.endSize = scalar()
            "finishparticlesizevariance" -> emitter.endSizeVariance = scalar()
            "duration" -> emitter.duration = scalar()
            "emittertype" -> emitter.emitterType = type()
            "maxradius" -> emitter.maxRadius = scalar()
            "maxradiusvariance" -> emitter.maxRadiusVariance = scalar()
            "minradius" -> emitter.minRadius = scalar()
            "minradiusvariance" -> emitter.minRadiusVariance = scalar()
            "rotatepersecond" -> emitter.rotatePerSecond = angle()
            "rotatepersecondvariance" -> emitter.rotatePerSecondVariance = angle()
            "blendfuncsource" -> emitter.blendFuncSource = blendFactor()
            "blendfuncdestination" -> emitter.blendFuncDestination = blendFactor()
            "rotationstart" -> emitter.rotationStart = angle()
            "rotationstartvariance" -> emitter.rotationStartVariance = angle()
            "rotationend" -> emitter.rotationEnd = angle()
            "rotationendvariance" -> emitter.rotationEndVariance = angle()
        }
    }

<<<<<<< HEAD
=======
//    emitter.textureName = null
>>>>>>> 035ba91f
    emitter.texture = try {
        file.parent[emitter.textureName?.takeIf { it.isNotBlank() } ?: "texture.png"].readBitmapSlice()
    } catch (e: FileNotFoundException) {
        Bitmap32(64, 64).context2d {
            fill(createRadialGradient(32.0, 32.0, 0.0, 32.0, 32.0, 32.0)
                .addColorStop(0.0, Colors.WHITE)
                .addColorStop(0.4, Colors.WHITE)
                .addColorStop(1.0, Colors.TRANSPARENT_WHITE)) { circle(32.0, 32.0, 30.0) }
        }.slice()
    }
    // After we load the texture, we set textureName to null, so it is not loaded again
    emitter.textureName = null
    return emitter
}<|MERGE_RESOLUTION|>--- conflicted
+++ resolved
@@ -69,10 +69,7 @@
         }
     }
 
-<<<<<<< HEAD
-=======
 //    emitter.textureName = null
->>>>>>> 035ba91f
     emitter.texture = try {
         file.parent[emitter.textureName?.takeIf { it.isNotBlank() } ?: "texture.png"].readBitmapSlice()
     } catch (e: FileNotFoundException) {
@@ -83,7 +80,5 @@
                 .addColorStop(1.0, Colors.TRANSPARENT_WHITE)) { circle(32.0, 32.0, 30.0) }
         }.slice()
     }
-    // After we load the texture, we set textureName to null, so it is not loaded again
-    emitter.textureName = null
     return emitter
 }