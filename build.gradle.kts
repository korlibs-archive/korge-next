import com.soywiz.korlibs.modules.*
import org.gradle.kotlin.dsl.kotlin
import org.jetbrains.kotlin.gradle.plugin.*
import java.io.File

buildscript {
    val kotlinVersion: String by project
    val androidBuildGradleVersion: String by project
    val gradlePublishPluginVersion: String by project
    repositories {
        mavenLocal()
        mavenCentral()
        google()
        maven { url = uri("https://plugins.gradle.org/m2/") }
        if (kotlinVersion.contains("-M")) {
            maven("https://maven.pkg.jetbrains.space/kotlin/p/kotlin/temporary")
            maven("https://maven.pkg.jetbrains.space/public/p/kotlinx-coroutines/maven")
        }
        maven { url = uri("https://oss.sonatype.org/content/repositories/snapshots/") }
    }
    dependencies {
        classpath("com.gradle.publish:plugin-publish-plugin:$gradlePublishPluginVersion")
        classpath("com.android.tools.build:gradle:$androidBuildGradleVersion")
    }
}

plugins {
    val kotlinVersion: String by project
    val realKotlinVersion = (System.getenv("FORCED_KOTLIN_VERSION") ?: kotlinVersion)

	java
    kotlin("multiplatform") //version realKotlinVersion
    signing
    `maven-publish`
}

val headlessTests = true
//val headlessTests = false
val useMimalloc = true
//val useMimalloc = false

val kotlinVersion: String by project
val realKotlinVersion = (System.getenv("FORCED_KOTLIN_VERSION") ?: kotlinVersion)
val coroutinesVersion: String by project
val jnaVersion: String by project
val androidBuildGradleVersion: String by project
val kotlinSerializationVersion: String by project

//println(KotlinVersion.CURRENT)

val forcedVersion = System.getenv("FORCED_VERSION")

allprojects {
    project.version = forcedVersion?.removePrefix("refs/tags/")?.removePrefix("v")?.removePrefix("w")
        ?: project.version
}

allprojects {
	repositories {
        mavenLocal().content { excludeGroup("Kotlin/Native") }
		mavenCentral().content { excludeGroup("Kotlin/Native") }
        google().content { excludeGroup("Kotlin/Native") }
		maven { url = uri("https://plugins.gradle.org/m2/") }.content { excludeGroup("Kotlin/Native") }
        if (kotlinVersion.contains("-M")) {
            maven("https://maven.pkg.jetbrains.space/kotlin/p/kotlin/temporary").content { excludeGroup("Kotlin/Native") }
            maven("https://maven.pkg.jetbrains.space/public/p/kotlinx-coroutines/maven").content { excludeGroup("Kotlin/Native") }
        }
        maven { url = uri("https://oss.sonatype.org/content/repositories/snapshots/") }.content { excludeGroup("Kotlin/Native") }
	}
}

val enableKotlinNative: String by project
val doEnableKotlinNative get() = enableKotlinNative == "true"

val enableKotlinAndroid: String by project
val doEnableKotlinAndroid get() = enableKotlinAndroid == "true"

val enableKotlinMobile:String by project
val doEnableKotlinMobile get() = enableKotlinMobile == "true"

val enableKotlinRaspberryPi: String by project
val doEnableKotlinRaspberryPi get() = enableKotlinRaspberryPi == "true"

val KotlinTarget.isLinuxX64 get() = this.name == "linuxX64"
val KotlinTarget.isLinuxArm32Hfp get() = this.name == "linuxArm32Hfp" && doEnableKotlinRaspberryPi
val KotlinTarget.isLinux get() = isLinuxX64 || isLinuxArm32Hfp
val KotlinTarget.isWin get() = this.name == "mingwX64"
val KotlinTarget.isMacosX64 get() = this.name == "macosX64"
val KotlinTarget.isMacosArm64 get() = this.name == "macosArm64"
val KotlinTarget.isMacos get() = isMacosX64 || isMacosArm64
val KotlinTarget.isIosArm64 get() = this.name == "iosArm64"
val KotlinTarget.isIosX64 get() = this.name == "iosX64"
val KotlinTarget.isIos get() = isIosArm64 || isIosX64
val KotlinTarget.isWatchosX86 get() = this.name == "watchosX86"
val KotlinTarget.isWatchosArm32 get() = this.name == "watchosArm32"
val KotlinTarget.isWatchosArm64 get() = this.name == "watchosArm64"
val KotlinTarget.isWatchos get() = isWatchosX86 || isWatchosArm32 || isWatchosArm64
val KotlinTarget.isTvosX64 get() = this.name == "tvosX64"
val KotlinTarget.isTvosArm64 get() = this.name == "tvosArm64"
val KotlinTarget.isTvos get() = isTvosX64 || isTvosArm64
val KotlinTarget.isDesktop get() = isWin || isLinux || isMacos

val isWindows get() = org.apache.tools.ant.taskdefs.condition.Os.isFamily(org.apache.tools.ant.taskdefs.condition.Os.FAMILY_WINDOWS)
val isMacos get() = org.apache.tools.ant.taskdefs.condition.Os.isFamily(org.apache.tools.ant.taskdefs.condition.Os.FAMILY_MAC)
val isArm get() = listOf("arm", "arm64", "aarch64").any { org.apache.tools.ant.taskdefs.condition.Os.isArch(it) }

fun guessAndroidSdkPath(): String? {
    val userHome = System.getProperty("user.home")
    return listOfNotNull(
        System.getenv("ANDROID_HOME"),
        "$userHome/AppData/Local/Android/sdk",
        "$userHome/Library/Android/sdk",
        "$userHome/Android/Sdk"
    ).firstOrNull { File(it).exists() }
}

fun hasAndroidSdk(): Boolean {
    val env = System.getenv("ANDROID_SDK_ROOT")
    if (env != null) return true
    val localPropsFile = File(rootProject.rootDir, "local.properties")
    if (!localPropsFile.exists()) {
        val sdkPath = guessAndroidSdkPath() ?: return false
        localPropsFile.writeText("sdk.dir=${sdkPath.replace("\\", "/")}")
    }
    return true
}

val hasAndroidSdk by lazy { hasAndroidSdk() }

// Required by RC
kotlin {
    jvm { }
}

fun org.jetbrains.kotlin.gradle.dsl.KotlinTargetContainerWithPresetFunctions.nativeTargets(): List<org.jetbrains.kotlin.gradle.plugin.mpp.KotlinNativeTarget> {
    return when {
        isWindows -> listOfNotNull(mingwX64())
        //isMacos -> listOf(macosX64(), macosArm64())
        isMacos -> listOfNotNull(macosX64())
        else -> listOfNotNull(
            linuxX64(),
            mingwX64(),
            macosX64(),
            if (doEnableKotlinRaspberryPi) linuxArm32Hfp() else null
        )
    }
}

fun org.jetbrains.kotlin.gradle.dsl.KotlinTargetContainerWithPresetFunctions.mobileTargets(): List<org.jetbrains.kotlin.gradle.plugin.mpp.KotlinNativeTarget> {
    return listOf(iosArm64(), iosX64())
}

//apply(from = "${rootProject.rootDir}/build.idea.gradle")

fun Project.hasBuildGradle() = listOf("build.gradle", "build.gradle.kts").any { File(projectDir, it).exists() }
val Project.isSample: Boolean get() = project.path.startsWith(":samples:") || project.path.startsWith(":korge-editor") || project.path.startsWith(":korge-starter-kit")

allprojects {
    if (project.hasBuildGradle()) {
        apply(from = "${rootProject.rootDir}/build.idea.gradle")
    }
    val projectName = project.name
    val firstComponent = projectName.substringBefore('-')
    group = when {
        projectName == "korge-gradle-plugin" -> "com.soywiz.korlibs.korge.plugins"
        firstComponent == "korge" -> "com.soywiz.korlibs.korge2"
        else -> "com.soywiz.korlibs.$firstComponent"
    }
}

val beforeJava9 = System.getProperty("java.version").startsWith("1.")
val addOpens = arrayOf(
    "--add-opens=java.desktop/sun.java2d.opengl=ALL-UNNAMED",
    "--add-opens=java.desktop/java.awt=ALL-UNNAMED",
    "--add-opens=java.desktop/sun.awt=ALL-UNNAMED",
    "--add-opens=java.desktop/sun.awt.X11=ALL-UNNAMED",
)

val javaAddOpens = arrayOf(
    "--add-opens=java.desktop/sun.java2d.opengl=ALL-UNNAMED",
    "--add-opens=java.desktop/java.awt=ALL-UNNAMED",
    "--add-opens=java.desktop/sun.awt=ALL-UNNAMED",
    "--add-opens=java.desktop/sun.awt.X11=ALL-UNNAMED",)

subprojects {
    val doConfigure =
            project.name != "korge-gradle-plugin" &&
            project.hasBuildGradle()

    if (doConfigure) {
        val isSample = project.path.startsWith(":samples")
        val hasAndroid = doEnableKotlinAndroid && hasAndroidSdk
        //val hasAndroid = !isSample && true
        val mustPublish = !isSample

        // AppData\Local\Android\Sdk\tools\bin>sdkmanager --licenses
        apply(plugin = "kotlin-multiplatform")

        if (hasAndroid) {
            if (isSample) {
                apply(plugin = "com.android.application")
            } else {
                apply(plugin = "com.android.library")
            }
            apply(from = "${rootProject.rootDir}/build.android.gradle")
            if (isSample) {
                apply(from = "${rootProject.rootDir}/build.android.application.gradle")
            }
        }

        // @TODO: When Kotlin/Native is enabled:
        // @TODO: Cannot change dependencies of dependency configuration ':kbignum:iosArm64MainImplementationDependenciesMetadata' after task dependencies have been resolved
        if (!doEnableKotlinNative && !doEnableKotlinMobile) {
            if (!isSample) {
                apply(plugin = "org.jetbrains.dokka")

                tasks {
                    val dokkaCopy by creating(Task::class) {
                        dependsOn("dokkaHtml")
                        doLast {
                            val ffrom = File(project.buildDir, "dokka/html")
                            val finto = File(project.rootProject.projectDir, "build/dokka-all/${project.name}")
                            copy {
                                from(ffrom)
                                into(finto)
                            }
                            File(finto, "index.html").writeText("<meta http-equiv=\"refresh\" content=\"0; url=${project.name}\">\n")
                        }
                    }
                }
            }
        }

        if (mustPublish) {
            apply(plugin = "maven-publish")
        }

        tasks.withType<org.jetbrains.kotlin.gradle.tasks.KotlinCompile>().configureEach {
            kotlinOptions.suppressWarnings = true
        }

        afterEvaluate {
            val jvmTest = tasks.findByName("jvmTest")
            if (jvmTest is org.jetbrains.kotlin.gradle.targets.jvm.tasks.KotlinJvmTest) {
                val jvmTestFix = tasks.create("jvmTestFix", Test::class)
                jvmTestFix.group = "verification"
                //jvmTestFix.group = jvmTest.group
                jvmTestFix.environment("UPDATE_TEST_REF", "true")
                jvmTestFix.testClassesDirs = jvmTest.testClassesDirs
                jvmTestFix.classpath = jvmTest.classpath
                jvmTestFix.bootstrapClasspath = jvmTest.bootstrapClasspath
                if (!beforeJava9) {
<<<<<<< HEAD
                    jvmTest.jvmArgs(*addOpens)
                    jvmTestFix.jvmArgs(*addOpens)
=======
                    jvmTest.jvmArgs(*javaAddOpens)
                    jvmTestFix.jvmArgs(*javaAddOpens)
>>>>>>> 722331c2
                }
                if (headlessTests) {
                    jvmTest.systemProperty("java.awt.headless", "true")
                    jvmTestFix.systemProperty("java.awt.headless", "true")
                }
            }
        }

        kotlin {
            metadata {
                compilations.all {
                    kotlinOptions.suppressWarnings = true
                }
            }
            jvm {
                compilations.all {
                    kotlinOptions.jvmTarget = "1.8"
                    kotlinOptions.suppressWarnings = true
                    kotlinOptions.freeCompilerArgs = listOf("-Xno-param-assertions")
                    //kotlinOptions.

                    // @TODO:
                    // Tested on Kotlin 1.4.30:
                    // Class org.luaj.vm2.WeakTableTest.WeakKeyTableTest
                    // java.lang.AssertionError: expected:<null> but was:<mydata-111>
                    //kotlinOptions.useIR = true
                }
            }
            js(org.jetbrains.kotlin.gradle.plugin.KotlinJsCompilerType.IR) {
                browser {
                    compilations.all {
                        //kotlinOptions.sourceMap = true
                        kotlinOptions.suppressWarnings = true
                    }
                    testTask {
                        useKarma {
                            useChromeHeadless()
                        }
                    }
                }
                nodejs {
                    testTask {
                        useMocha()
                    }
                }
            }
            if (hasAndroid) {
                apply(from = "${rootProject.rootDir}/build.android.srcset.gradle")
            }

            val desktopAndMobileTargets = ArrayList<org.jetbrains.kotlin.gradle.plugin.mpp.KotlinNativeTarget>().apply {
                if (doEnableKotlinNative) addAll(nativeTargets())
                if (doEnableKotlinMobile) addAll(mobileTargets())
            }.toList()

            for (target in desktopAndMobileTargets) {
                target.compilations.all {
                    // https://github.com/JetBrains/kotlin/blob/ec6c25ef7ee3e9d89bf9a03c01e4dd91789000f5/kotlin-native/konan/konan.properties#L875
                    kotlinOptions.freeCompilerArgs = ArrayList<String>().apply {
                        // Raspberry Pi doesn't support mimalloc at this time
                        if (useMimalloc && !target.name.contains("Arm32Hfp")) add("-Xallocator=mimalloc")
                        add("-Xoverride-konan-properties=clangFlags.mingw_x64=-cc1 -emit-obj -disable-llvm-passes -x ir -target-cpu x86-64")
                    }
                    kotlinOptions.suppressWarnings = true
                }
            }

            // common
            //    js
            //    concurrent // non-js
            //      jvmAndroid
            //         android
            //         jvm
            //      native
            //         kotlin-native
            //    nonNative: [js, jvmAndroid]
            sourceSets {

                data class PairSourceSet(val main: org.jetbrains.kotlin.gradle.plugin.KotlinSourceSet, val test: org.jetbrains.kotlin.gradle.plugin.KotlinSourceSet) {
                    fun get(test: Boolean) = if (test) this.test else this.main
                    fun dependsOn(other: PairSourceSet) {
                        main.dependsOn(other.main)
                        test.dependsOn(other.test)
                    }
                }

                fun createPairSourceSet(name: String, vararg dependencies: PairSourceSet, block: org.jetbrains.kotlin.gradle.plugin.KotlinSourceSet.(test: Boolean) -> Unit = { }): PairSourceSet {
                    //println("${project.name}: CREATED SOURCE SET: \"${name}Main\"")
                    val main = maybeCreate("${name}Main").apply { block(false) }
                    val test = maybeCreate("${name}Test").apply { block(true) }
                    return PairSourceSet(main, test).also {
                        for (dependency in dependencies) {
                            it.dependsOn(dependency)
                        }
                    }
                }

                val common = createPairSourceSet("common") { test ->
                    dependencies {
                        if (test) {
                            implementation(kotlin("test-common"))
                            implementation(kotlin("test-annotations-common"))
                        } else {
                            implementation(kotlin("stdlib-common"))
                        }
                    }
                }

                val concurrent = createPairSourceSet("concurrent", common)
                val nonNativeCommon = createPairSourceSet("nonNativeCommon", common)
                val nonJs = createPairSourceSet("nonJs", common)
                val nonJvm = createPairSourceSet("nonJvm", common)
                val jvmAndroid = createPairSourceSet("jvmAndroid", common)

                // Default source set for JVM-specific sources and dependencies:
                // JVM-specific tests and their dependencies:
                val jvm = createPairSourceSet("jvm", concurrent, nonNativeCommon, nonJs, jvmAndroid) { test ->
                    dependencies {
                        if (test) {
                            implementation(kotlin("test-junit"))
                        } else {
                            implementation(kotlin("stdlib-jdk8"))
                        }
                    }
                }

                if (hasAndroid) {
                    val android = createPairSourceSet("android", concurrent, nonNativeCommon, nonJs, jvmAndroid) { test ->
                        dependencies {
                            if (test) {
                                //implementation(kotlin("test"))
                                //implementation(kotlin("test-junit"))
                                implementation(kotlin("test-junit"))
                            } else {
                                //implementation(kotlin("stdlib"))
                                //implementation(kotlin("stdlib-jdk8"))
                            }
                        }
                    }
                }

                val js = createPairSourceSet("js", common, nonNativeCommon, nonJvm) { test ->
                    dependencies {
                        if (test) {
                            implementation(kotlin("test-js"))
                        } else {
                            implementation(kotlin("stdlib-js"))
                        }
                    }
                }

                if (doEnableKotlinNative) {
                    val nativeCommon by lazy { createPairSourceSet("nativeCommon", concurrent) }
                    val nativeDesktop by lazy { createPairSourceSet("nativeDesktop", concurrent) }
                    val nativePosix by lazy { createPairSourceSet("nativePosix", nativeCommon) }
                    val nativePosixNonApple by lazy { createPairSourceSet("nativePosixNonApple", nativePosix) }
                    val nativePosixApple by lazy { createPairSourceSet("nativePosixApple", nativePosix) }
                    val iosWatchosTvosCommon by lazy { createPairSourceSet("iosWatchosTvosCommon", nativePosixApple) }
                    val iosWatchosCommon by lazy { createPairSourceSet("iosWatchosCommon", nativePosixApple) }
                    val iosTvosCommon by lazy { createPairSourceSet("iosTvosCommon", nativePosixApple) }
                    val macosIosTvosCommon by lazy { createPairSourceSet("macosIosTvosCommon", nativePosixApple) }
                    val macosIosWatchosCommon by lazy { createPairSourceSet("macosIosWatchosCommon", nativePosixApple) }
                    val iosCommon by lazy { createPairSourceSet("iosCommon", iosWatchosTvosCommon) }

                    val macosCommon by lazy { createPairSourceSet("macosCommon", nativePosixApple) }
                    val linuxCommon by lazy { createPairSourceSet("linuxCommon", nativePosixNonApple) }
                    val mingwCommon by lazy { createPairSourceSet("wCommon", nativeDesktop) }

                    val nativeTargets = nativeTargets()

                    for (target in nativeTargets) {
                        val native = createPairSourceSet(target.name, common, nativeCommon, nonJvm, nonJs)
                        if (target.isDesktop) {
                            native.dependsOn(nativeDesktop)
                        }
                        if (target.isLinux || target.isMacos) {
                            native.dependsOn(nativePosix)
                        }
                        if (target.isLinux) {
                            native.dependsOn(nativePosixNonApple)
                            native.dependsOn(linuxCommon)
                        }
                        if (target.isWin) {
                            native.dependsOn(mingwCommon)
                        }
                        if (target.isMacos) {
                            native.dependsOn(nativePosixApple)
                            native.dependsOn(macosIosTvosCommon)
                            native.dependsOn(macosIosWatchosCommon)
                            native.dependsOn(macosCommon)
                        }
                    }

                    if (doEnableKotlinMobile) {
                        for (target in mobileTargets()) {
                            val native = createPairSourceSet(target.name, common, nativeCommon, nonJvm, nonJs)
                            if (target.isIos) {
                                native.dependsOn(nativePosixApple)
                                native.dependsOn(iosCommon)
                                native.dependsOn(iosWatchosTvosCommon)
                                native.dependsOn(iosWatchosCommon)
                                native.dependsOn(iosTvosCommon)
                                native.dependsOn(macosIosTvosCommon)
                                native.dependsOn(macosIosWatchosCommon)
                            }
                            if (target.isWatchos) {
                                native.dependsOn(nativePosixApple)
                                native.dependsOn(iosWatchosCommon)
                                native.dependsOn(iosWatchosTvosCommon)
                                native.dependsOn(macosIosWatchosCommon)
                            }
                            if (target.isTvos) {
                                native.dependsOn(nativePosixApple)
                                native.dependsOn(iosWatchosTvosCommon)
                                native.dependsOn(iosTvosCommon)
                                native.dependsOn(macosIosTvosCommon)
                            }
                        }
                    }


                    // Copy test resources
                    afterEvaluate {
                        for (targetV in nativeTargets) {
                            val target = targetV.name
                            val taskName = "copyResourcesToExecutable_$target"
                            val targetTestTask = tasks.findByName("${target}Test") as? org.jetbrains.kotlin.gradle.targets.native.tasks.KotlinNativeTest? ?: continue
                            val compileTestTask = tasks.findByName("compileTestKotlin${target.capitalize()}") ?: continue
                            val compileMainTask = tasks.findByName("compileKotlin${target.capitalize()}") ?: continue

                            //println("$targetTestTask -> $target")

                            tasks {
                                create<Copy>(taskName) {
                                    for (sourceSet in kotlin.sourceSets) {
                                        from(sourceSet.resources)
                                    }

                                    into(targetTestTask.executable.parentFile)
                                }
                            }

                            targetTestTask.inputs.files(
                                *compileTestTask.outputs.files.files.toTypedArray(),
                                *compileMainTask.outputs.files.files.toTypedArray()
                            )

                            targetTestTask.dependsOn(taskName)
                        }
                    }
                }
            }
        }
    }
}

open class KorgeJavaExec : JavaExec() {
    private val jvmCompilation by lazy { project.kotlin.targets.getByName("jvm").compilations as NamedDomainObjectSet<*> }
    private val mainJvmCompilation by lazy { jvmCompilation.getByName("main") as org.jetbrains.kotlin.gradle.plugin.mpp.KotlinJvmCompilation }

    @get:InputFiles
    val korgeClassPath by lazy {
        mainJvmCompilation.runtimeDependencyFiles + mainJvmCompilation.compileDependencyFiles + mainJvmCompilation.output.allOutputs + mainJvmCompilation.output.classesDirs
    }

    init {
        systemProperties = (System.getProperties().toMutableMap() as MutableMap<String, Any>) - "java.awt.headless"
        project.afterEvaluate {
            //if (firstThread == true && OS.isMac) task.jvmArgs("-XstartOnFirstThread")
            classpath = korgeClassPath
        }
    }
}

fun Project.samples(block: Project.() -> Unit) {
    subprojects {
        if (project.isSample && project.hasBuildGradle()) {
            block()
        }
    }
}

fun Project.nonSamples(block: Project.() -> Unit) {
    subprojects {
        if (!project.isSample && project.hasBuildGradle()) {
            block()
        }
    }
}

fun getKorgeProcessResourcesTaskName(target: org.jetbrains.kotlin.gradle.plugin.KotlinTarget, compilation: org.jetbrains.kotlin.gradle.plugin.KotlinCompilation<*>): String =
    "korgeProcessedResources${target.name.capitalize()}${compilation.name.capitalize()}"

allprojects {
    tasks.withType(Copy::class.java).all {
        //this.duplicatesStrategy = org.gradle.api.file.DuplicatesStrategy.WARN
        this.duplicatesStrategy = org.gradle.api.file.DuplicatesStrategy.EXCLUDE
        //println("Task $this")
    }
}

rootProject.configureMavenCentralRelease()

nonSamples {
    plugins.apply("maven-publish")

    val doConfigure = project.name != "korge-gradle-plugin" && project.hasBuildGradle()

    if (doConfigure) {
        configurePublishing()
        configureSigning()
    }

    /*
    val javadocJar = tasks.maybeCreate<Jar>("javadocJar").apply { archiveClassifier.set("javadoc") }
    val sourcesJar = tasks.maybeCreate<Jar>("sourceJar").apply { archiveClassifier.set("sources") }
    //val emptyJar = tasks.maybeCreate<Jar>("emptyJar").apply {}
    extensions.getByType(PublishingExtension::class.java).apply {
        afterEvaluate {
            //println(gkotlin.sourceSets.names)

            fun configure(publication: MavenPublication) {
                //println("Publication: $publication : ${publication.name} : ${publication.artifactId}")
                if (publication.name == "kotlinMultiplatform") {
                    //publication.artifact(sourcesJar) {}
                    //publication.artifact(emptyJar) {}
                }

                /*
                val sourcesJar = tasks.create<Jar>("sourcesJar${publication.name.capitalize()}") {
                    classifier = "sources"
                    baseName = publication.name
                    val pname = when (publication.name) {
                        "metadata" -> "common"
                        else -> publication.name
                    }
                    val names = listOf("${pname}Main", pname)
                    val sourceSet = names.mapNotNull { gkotlin.sourceSets.findByName(it) }.firstOrNull() as? KotlinSourceSet
                    sourceSet?.let { from(it.kotlin) }
                    //println("${publication.name} : ${sourceSet?.javaClass}")
                    /*
                    doFirst {
                        println(gkotlin.sourceSets)
                        println(gkotlin.sourceSets.names)
                        println(gkotlin.sourceSets.getByName("main"))
                        //from(sourceSets.main.allSource)
                    }
                    afterEvaluate {
                        println(gkotlin.sourceSets.names)
                    }
                     */
                }
                */

                //val mustIncludeDocs = publication.name != "kotlinMultiplatform"
                val mustIncludeDocs = true

                //if (publication.name == "")
                if (mustIncludeDocs) {
                    publication.artifact(javadocJar)
                }
                publication.pom.withXml {
                    asNode().apply {
                        appendNode("name", project.name)
                        appendNode("description", project.property("project.description"))
                        appendNode("url", project.property("project.scm.url"))
                        appendNode("licenses").apply {
                            appendNode("license").apply {
                                appendNode("name").setValue(project.property("project.license.name"))
                                appendNode("url").setValue(project.property("project.license.url"))
                            }
                        }
                        appendNode("scm").apply {
                            appendNode("url").setValue(project.property("project.scm.url"))
                        }

                        // Workaround for kotlin-native cinterops without gradle metadata
                        //if (korlibs.cinterops.isNotEmpty()) {
                        //    val dependenciesList = (this.get("dependencies") as NodeList)
                        //    if (dependenciesList.isNotEmpty()) {
                        //        (dependenciesList.first() as Node).apply {
                        //            for (cinterop in korlibs.cinterops.filter { it.targets.contains(publication.name) }) {
                        //                appendNode("dependency").apply {
                        //                    appendNode("groupId").setValue("${project.group}")
                        //                    appendNode("artifactId").setValue("${project.name}-${publication.name.toLowerCase()}")
                        //                    appendNode("version").setValue("${project.version}")
                        //                    appendNode("type").setValue("klib")
                        //                    appendNode("classifier").setValue("cinterop-${cinterop.name}")
                        //                    appendNode("scope").setValue("compile")
                        //                    appendNode("exclusions").apply {
                        //                        appendNode("exclusion").apply {
                        //                            appendNode("artifactId").setValue("*")
                        //                            appendNode("groupId").setValue("*")
                        //                        }
                        //                    }
                        //                }
                        //            }
                        //        }
                        //    }
                        //}

                        // Changes runtime -> compile in Android's AAR publications
                        if (publication.pom.packaging == "aar") {
                            val nodes = this.getAt(groovy.xml.QName("dependencies")).getAt("dependency").getAt("scope")
                            for (node in nodes) {
                                (node as groovy.util.Node).setValue("compile")
                            }
                        }
                    }
                }
            }

            if (project.tasks.findByName("publishKotlinMultiplatformPublicationToMavenLocal") != null) {
                publications.withType(MavenPublication::class.java) {
                    configure(this)
                }
            } else {
                publications.maybeCreate<MavenPublication>("maven").apply {
                    groupId = project.group.toString()
                    artifactId = project.name
                    version = project.version.toString()
                    from(components["java"])
                    configure(this)
                }
            }
        }
    }
    */
}

samples {

    // @TODO: Move to KorGE plugin
    project.tasks {
        val jvmMainClasses by getting
        val runJvm by creating(KorgeJavaExec::class) {
            group = "run"
            main = "MainKt"
<<<<<<< HEAD
            if (!beforeJava9) jvmArgs(*addOpens)
=======
            if (!beforeJava9) jvmArgs(*javaAddOpens)
>>>>>>> 722331c2
        }
        val runJs by creating {
            group = "run"
            dependsOn("jsBrowserDevelopmentRun")
        }
        fun Task.dependsOnNativeTask(kind: String) {
            when {
                isWindows -> dependsOn("run${kind}ExecutableMingwX64")
                isMacos -> if (isArm) dependsOn("run${kind}ExecutableMacosArm64") else dependsOn("run${kind}ExecutableMacosX64")
                else -> dependsOn("run${kind}ExecutableLinuxX64")
            }
        }
        val runNativeDebug by creating {
            group = "run"
            dependsOnNativeTask("Debug")
        }
        val runNativeRelease by creating {
            group = "run"
            dependsOnNativeTask("Release")
        }

        //val jsRun by creating { dependsOn("jsBrowserDevelopmentRun") } // Already available
        //val jvmRun by creating {
        //    group = "run"
        //    dependsOn(runJvm)
        //}
        //val run by getting(JavaExec::class)

        //val processResources by getting {
        //	dependsOn(processResourcesKorge)
        //}
    }

    kotlin {
        jvm {
        }
        js {
            browser {
                binaries.executable()
            }
        }

        tasks.getByName("jsProcessResources", Task::class).apply {
            //println(this.outputs.files.toList())
            doLast {
                val targetDir = this.outputs.files.first()
                val jsMainCompilation = kotlin.js().compilations["main"]!!

                // @TODO: How to get the actual .js file generated/served?
                val jsFile = File("${project.name}.js").name
                val resourcesFolders = jsMainCompilation.allKotlinSourceSets
                    .flatMap { it.resources.srcDirs } + listOf(File(rootProject.rootDir, "_template"))
                //println("jsFile: $jsFile")
                //println("resourcesFolders: $resourcesFolders")
                fun readTextFile(name: String): String {
                    for (folder in resourcesFolders) {
                        val file = File(folder, name)?.takeIf { it.exists() } ?: continue
                        return file.readText()
                    }
                    return ClassLoader.getSystemResourceAsStream(name)?.readBytes()?.toString(Charsets.UTF_8)
                        ?: error("We cannot find suitable '$name'")
                }

                val indexTemplateHtml = readTextFile("index.v2.template.html")
                val customCss = readTextFile("custom-styles.template.css")
                val customHtmlHead = readTextFile("custom-html-head.template.html")
                val customHtmlBody = readTextFile("custom-html-body.template.html")

                //println(File(targetDir, "index.html"))

                File(targetDir, "index.html").writeText(
                    groovy.text.SimpleTemplateEngine().createTemplate(indexTemplateHtml).make(
                        mapOf(
                            "OUTPUT" to jsFile,
                            //"TITLE" to korge.name,
                            "TITLE" to "TODO",
                            "CUSTOM_CSS" to customCss,
                            "CUSTOM_HTML_HEAD" to customHtmlHead,
                            "CUSTOM_HTML_BODY" to customHtmlBody
                        )
                    ).toString()
                )
            }
        }

        if (doEnableKotlinNative) {
            for (target in nativeTargets()) {
                target.apply {
                    binaries {
                        executable {
                            entryPoint("entrypoint.main")
                        }
                    }
                }
            }

            val nativeDesktopFolder = File(project.buildDir, "platforms/nativeDesktop")
            //val nativeDesktopEntryPointSourceSet = kotlin.sourceSets.create("nativeDesktopEntryPoint")
            //nativeDesktopEntryPointSourceSet.kotlin.srcDir(nativeDesktopFolder)
            sourceSets.getByName("nativeCommonMain") { kotlin.srcDir(nativeDesktopFolder) }

            val createEntryPointAdaptorNativeDesktop = tasks.create("createEntryPointAdaptorNativeDesktop") {
                val mainEntrypointFile = File(nativeDesktopFolder, "entrypoint/main.kt")

                outputs.file(mainEntrypointFile)

                // @TODO: Determine the package of the main file
                doLast {
                    mainEntrypointFile.also { it.parentFile.mkdirs() }.writeText("""
                        package entrypoint

                        import kotlinx.coroutines.*
                        import main

                        fun main(args: Array<String>) {
                            runBlocking {
                                main()
                            }
                        }
                    """.trimIndent())
                }
            }

            val nativeDesktopTargets = nativeTargets()
            val allNativeTargets = nativeDesktopTargets

            //for (target in nativeDesktopTargets) {
                //target.compilations["main"].defaultSourceSet.dependsOn(nativeDesktopEntryPointSourceSet)
            //    target.compilations["main"].defaultSourceSet.kotlin.srcDir(nativeDesktopFolder)
            //}

            for (target in allNativeTargets) {
                for (binary in target.binaries) {
                    val compilation = binary.compilation
                    val copyResourcesTask = tasks.create("copyResources${target.name.capitalize()}${binary.name.capitalize()}", Copy::class) {
                        dependsOn(getKorgeProcessResourcesTaskName(target, compilation))
                        group = "resources"
                        val isDebug = binary.buildType == org.jetbrains.kotlin.gradle.plugin.mpp.NativeBuildType.DEBUG
                        val isTest = binary.outputKind == org.jetbrains.kotlin.gradle.plugin.mpp.NativeOutputKind.TEST
                        val compilation = if (isTest) target.compilations["test"] else target.compilations["main"]
                        //target.compilations.first().allKotlinSourceSets
                        val sourceSet = compilation.defaultSourceSet
                        from(sourceSet.resources)
                        from(sourceSet.dependsOn.map { it.resources })
                        into(binary.outputDirectory)
                    }

                    //compilation.compileKotlinTask.dependsOn(copyResourcesTask)
                    binary.linkTask.dependsOn(copyResourcesTask)
                    binary.compilation.compileKotlinTask.dependsOn(createEntryPointAdaptorNativeDesktop)
                }
            }
        }
    }

    project.tasks {
        val runJvm by getting(KorgeJavaExec::class)
        val jvmMainClasses by getting(Task::class)

        //val prepareResourceProcessingClasses = create("prepareResourceProcessingClasses", Copy::class) {
        //    dependsOn(jvmMainClasses)
        //    afterEvaluate {
        //        from(runJvm.korgeClassPath.toList().map { if (it.extension == "jar") zipTree(it) else it })
        //    }
        //    into(File(project.buildDir, "korgeProcessedResources/classes"))
        //}

        for (target in kotlin.targets) {
            for (compilation in target.compilations) {
                val processedResourcesFolder = File(project.buildDir, "korgeProcessedResources/${target.name}/${compilation.name}")
                compilation.defaultSourceSet.resources.srcDir(processedResourcesFolder)
                val korgeProcessedResources = create(getKorgeProcessResourcesTaskName(target, compilation)) {
                    //dependsOn(prepareResourceProcessingClasses)
                    dependsOn(jvmMainClasses)

                    doLast {
                        processedResourcesFolder.mkdirs()
                        //URLClassLoader(prepareResourceProcessingClasses.outputs.files.toList().map { it.toURL() }.toTypedArray(), ClassLoader.getSystemClassLoader()).use { classLoader ->


                        /*
                        URLClassLoader(runJvm.korgeClassPath.toList().map { it.toURL() }.toTypedArray(), ClassLoader.getSystemClassLoader()).use { classLoader ->
                            val clazz = classLoader.loadClass("com.soywiz.korge.resources.ResourceProcessorRunner")
                            val folders = compilation.allKotlinSourceSets.flatMap { it.resources.srcDirs }.filter { it != processedResourcesFolder }.map { it.toString() }
                            //println(folders)
                            try {
                                clazz.methods.first { it.name == "run" }.invoke(null, classLoader, folders, processedResourcesFolder.toString(), compilation.name)
                            } catch (e: java.lang.reflect.InvocationTargetException) {
                                val re = (e.targetException ?: e)
                                re.printStackTrace()
                                System.err.println(re.toString())
                            }
                        }
                        System.gc()
                         */
                    }
                }
                //println(compilation.compileKotlinTask.name)
                //println(compilation.compileKotlinTask.name)
                //compilation.compileKotlinTask.finalizedBy(processResourcesKorge)
                //println(compilation.compileKotlinTask)
                //compilation.compileKotlinTask.dependsOn(processResourcesKorge)
                if (compilation.compileKotlinTask.name != "compileKotlinJvm") {
                    compilation.compileKotlinTask.dependsOn(korgeProcessedResources)
                } else {
                    compilation.compileKotlinTask.finalizedBy(korgeProcessedResources)
                    getByName("runJvm").dependsOn(korgeProcessedResources)

                }
                //println(compilation.output.allOutputs.toList())
                //println("$target - $compilation")

            }
        }
    }
}

val gitVersion = try {
    Runtime.getRuntime().exec("git describe --abbrev=8 --tags --dirty".split(" ").toTypedArray(), arrayOf(), rootDir).inputStream.reader()
        .readText().lines().first().trim()
} catch (e: Throwable) {
    e.printStackTrace()
    "unknown"
}


val buildVersionsFile = file("korge-gradle-plugin/build/srcgen/com/soywiz/korge/gradle/BuildVersions.kt")
val oldBuildVersionsText = buildVersionsFile.takeIf { it.exists() }?.readText()
val projectVersion = project.version
val newBuildVersionsText = """
package com.soywiz.korge.gradle

object BuildVersions {
    const val GIT = "$gitVersion"
    const val KOTLIN = "$realKotlinVersion"
    const val JNA = "$jnaVersion"
    const val COROUTINES = "$coroutinesVersion"
    const val ANDROID_BUILD = "$androidBuildGradleVersion"
    const val KOTLIN_SERIALIZATION = "$kotlinSerializationVersion"
    const val KRYPTO = "$projectVersion"
    const val KLOCK = "$projectVersion"
    const val KDS = "$projectVersion"
    const val KMEM = "$projectVersion"
    const val KORMA = "$projectVersion"
    const val KORIO = "$projectVersion"
    const val KORIM = "$projectVersion"
    const val KORAU = "$projectVersion"
    const val KORGW = "$projectVersion"
    const val KORGE = "$projectVersion"

    val ALL_PROPERTIES by lazy { listOf(::GIT, ::KRYPTO, ::KLOCK, ::KDS, ::KMEM, ::KORMA, ::KORIO, ::KORIM, ::KORAU, ::KORGW, ::KORGE, ::KOTLIN, ::JNA, ::COROUTINES, ::ANDROID_BUILD, ::KOTLIN_SERIALIZATION) }
    val ALL by lazy { ALL_PROPERTIES.associate { it.name to it.get() } }
}
""".trimIndent()

if (oldBuildVersionsText != newBuildVersionsText) {
    buildVersionsFile.also { it.parentFile.mkdirs() }.writeText(newBuildVersionsText)
}

if (
    org.apache.tools.ant.taskdefs.condition.Os.isFamily(org.apache.tools.ant.taskdefs.condition.Os.FAMILY_UNIX) &&
    (File("/.dockerenv").exists() || System.getenv("TRAVIS") != null || System.getenv("GITHUB_REPOSITORY") != null) &&
    (File("/usr/bin/apt-get").exists()) &&
    (!(File("/usr/include/GL/glut.h").exists()) || !(File("/usr/include/AL/al.h").exists()))
) {
    exec { commandLine("sudo", "apt-get", "update") }
    exec { commandLine("sudo", "apt-get", "-y", "install", "freeglut3-dev", "libopenal-dev") }
    // exec { commandLine("sudo", "apt-get", "-y", "install", "libgtk-3-dev") }
}

allprojects {
    //println("GROUP: $group")
}

subprojects {
    afterEvaluate {
        tasks {
            val publishKotlinMultiplatformPublicationToMavenLocal = "publishKotlinMultiplatformPublicationToMavenLocal"

            val publishJvmLocal by creating(Task::class) {
                if (findByName(publishKotlinMultiplatformPublicationToMavenLocal) != null) {
                    dependsOn("publishJvmPublicationToMavenLocal")
                    //dependsOn("publishMetadataPublicationToMavenLocal")
                    dependsOn(publishKotlinMultiplatformPublicationToMavenLocal)
                } else if (findByName("publishToMavenLocal") != null) {
                    dependsOn("publishToMavenLocal")
                }
            }

            val publishJsLocal by creating(Task::class) {
                if (findByName(publishKotlinMultiplatformPublicationToMavenLocal) != null) {
                    dependsOn("publishJsPublicationToMavenLocal")
                    //dependsOn("publishMetadataPublicationToMavenLocal")
                    dependsOn(publishKotlinMultiplatformPublicationToMavenLocal)
                }
            }

            val publishMacosX64Local by creating(Task::class) {
                if (findByName(publishKotlinMultiplatformPublicationToMavenLocal) != null) {
                    dependsOn("publishMacosX64PublicationToMavenLocal")
                    dependsOn(publishKotlinMultiplatformPublicationToMavenLocal)
                }
            }
        }
        tasks.withType(Test::class.java).all {
            testLogging {
                //setEvents(setOf("passed", "skipped", "failed", "standardOut", "standardError"))
                setEvents(setOf("skipped", "failed", "standardError"))
                exceptionFormat = org.gradle.api.tasks.testing.logging.TestExceptionFormat.FULL
            }
        }
    }
}

// https://youtrack.jetbrains.com/issue/KT-48273
afterEvaluate {
    rootProject.extensions.configure<org.jetbrains.kotlin.gradle.targets.js.nodejs.NodeJsRootExtension> {
        versions.webpackDevServer.version = "4.0.0"
    }
}<|MERGE_RESOLUTION|>--- conflicted
+++ resolved
@@ -169,12 +169,6 @@
 }
 
 val beforeJava9 = System.getProperty("java.version").startsWith("1.")
-val addOpens = arrayOf(
-    "--add-opens=java.desktop/sun.java2d.opengl=ALL-UNNAMED",
-    "--add-opens=java.desktop/java.awt=ALL-UNNAMED",
-    "--add-opens=java.desktop/sun.awt=ALL-UNNAMED",
-    "--add-opens=java.desktop/sun.awt.X11=ALL-UNNAMED",
-)
 
 val javaAddOpens = arrayOf(
     "--add-opens=java.desktop/sun.java2d.opengl=ALL-UNNAMED",
@@ -250,13 +244,8 @@
                 jvmTestFix.classpath = jvmTest.classpath
                 jvmTestFix.bootstrapClasspath = jvmTest.bootstrapClasspath
                 if (!beforeJava9) {
-<<<<<<< HEAD
-                    jvmTest.jvmArgs(*addOpens)
-                    jvmTestFix.jvmArgs(*addOpens)
-=======
                     jvmTest.jvmArgs(*javaAddOpens)
                     jvmTestFix.jvmArgs(*javaAddOpens)
->>>>>>> 722331c2
                 }
                 if (headlessTests) {
                     jvmTest.systemProperty("java.awt.headless", "true")
@@ -695,11 +684,7 @@
         val runJvm by creating(KorgeJavaExec::class) {
             group = "run"
             main = "MainKt"
-<<<<<<< HEAD
-            if (!beforeJava9) jvmArgs(*addOpens)
-=======
             if (!beforeJava9) jvmArgs(*javaAddOpens)
->>>>>>> 722331c2
         }
         val runJs by creating {
             group = "run"
